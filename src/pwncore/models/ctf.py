from __future__ import annotations

from math import tanh

from tortoise.models import Model
from tortoise import fields
from tortoise.contrib.pydantic import pydantic_model_creator

from pwncore.models.user import Team

__all__ = (
    "Problem",
    "Hint",
    "SolvedProblem",
    "ViewedHint",
    "BaseProblem_Pydantic",
    "Hint_Pydantic",
    "Problem_Pydantic",
    "BaseProblem",
)


class BaseProblem(Model):
    name = fields.TextField()
    description = fields.TextField()
    # both tables inherit points, for pre-event points means coins
    points = fields.IntField()
    author = fields.TextField()


class Problem(BaseProblem):
    image_name = fields.TextField()
<<<<<<< HEAD
    image_config: fields.Field[dict[str, Any]] = fields.JSONField(
        null=True
    )  # type: ignore[assignment]
    static = fields.BooleanField(default=False)
=======

    # commenting it for now, may be used later
    # image_config: fields.Field[dict[str, Any]] = fields.JSONField(
    #     null=True
    # )  # type: ignore[assignment]
>>>>>>> 41c6b9d9

    mi = fields.IntField(default=50)
    ma = fields.IntField(default=500)
    visible = fields.BooleanField(default=True)
    tags = fields.SmallIntField(default=1)  # by default misc, 16 tag limit

    hints: fields.ReverseRelation[Hint]

    class PydanticMeta:
        exclude = ["image_name", "mi", "ma", "visible"]

    async def _solves(self) -> int:
        return await SolvedProblem.filter(problem=self).count()

    async def update_points(self) -> None:
        self.points = round(
            self.mi + (self.ma - self.mi) * (1 - tanh((await self._solves()) / 25))
        )
        await self.save()


class Hint(Model):
    id = fields.IntField(pk=True)
    order = fields.SmallIntField()  # 0, 1, 2
    problem: fields.ForeignKeyRelation[Problem] = fields.ForeignKeyField(
        "models.Problem", related_name="hints"
    )
    text = fields.TextField()

    class Meta:
        ordering = ("order",)


class SolvedProblem(Model):
    team: fields.ForeignKeyRelation[Team] = fields.ForeignKeyField(
        "models.Team", related_name="solved_problem"
    )
    problem: fields.ForeignKeyRelation[Problem] = fields.ForeignKeyField(
        "models.Problem"
    )
    solved_at = fields.DatetimeField(auto_now_add=True)

    penalty = fields.FloatField(default=1.0)

    class Meta:
        unique_together = (("team", "problem"),)


class ViewedHint(Model):
    team: fields.ForeignKeyRelation[Team] = fields.ForeignKeyField(
        "models.Team", related_name="viewedhints"
    )
    hint: fields.ForeignKeyRelation[Hint] = fields.ForeignKeyField(
        "models.Hint",
    )

    with_points = fields.BooleanField(default=False)

    class Meta:
        unique_together = (("team", "hint"),)


BaseProblem_Pydantic = pydantic_model_creator(BaseProblem)
Problem_Pydantic = pydantic_model_creator(Problem)
Hint_Pydantic = pydantic_model_creator(Hint)<|MERGE_RESOLUTION|>--- conflicted
+++ resolved
@@ -30,18 +30,12 @@
 
 class Problem(BaseProblem):
     image_name = fields.TextField()
-<<<<<<< HEAD
-    image_config: fields.Field[dict[str, Any]] = fields.JSONField(
-        null=True
-    )  # type: ignore[assignment]
-    static = fields.BooleanField(default=False)
-=======
 
     # commenting it for now, may be used later
     # image_config: fields.Field[dict[str, Any]] = fields.JSONField(
     #     null=True
     # )  # type: ignore[assignment]
->>>>>>> 41c6b9d9
+    static = fields.BooleanField(default=False)
 
     mi = fields.IntField(default=50)
     ma = fields.IntField(default=500)
