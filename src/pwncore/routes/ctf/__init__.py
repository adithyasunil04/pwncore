--- conflicted
+++ resolved
@@ -2,7 +2,6 @@
 
 from fastapi import APIRouter, Response
 
-<<<<<<< HEAD
 from pwncore.models import (
     Problem,
     SolvedProblem,
@@ -13,13 +12,6 @@
     Hint_Pydantic,
 )
 from pwncore.config import config
-=======
-from pwncore.routes.ctf.start import router as start_router
-from pwncore.models.ctf import Problem
-from pwncore.models import Problem, SolvedProblem, Container, Hint, ViewedHint
-from pwncore.config import config
-import uuid
->>>>>>> 4246702c
 from pwncore.routes.team import get_team_id
 
 # Metadata at the top for instant accessibility
