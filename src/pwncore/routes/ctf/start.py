from __future__ import annotations

from fastapi import APIRouter, Response
import uuid
from tortoise.transactions import atomic

from pwncore.models import Problem, Container, Ports, Team
from pwncore.container import docker_client
from pwncore.config import config
from pwncore.routes.auth import RequireJwt

router = APIRouter(tags=["ctf"])


@atomic()
@router.post("/start/{ctf_id}")
async def start_docker_container(ctf_id: int, response: Response, jwt: RequireJwt):
    """
    image_config contains the raw POST data that gets sent to the Docker Remote API.
    For now it just contains the guest ports that need to be opened on the host.
    image_config:
    {
        "PortBindings": {
            "22/tcp": [{}]      # Let docker randomly assign ports
        }
    }
    """
    if config.development:
        await Problem.create(
            name="Invisible-Incursion",
            description="Chod de tujhe se na ho paye",
            author="Meetesh Saini",
            points=300,
            image_name="key:latest",
            image_config={"PortBindings": {"22/tcp": [{}]}},
        )
        await Team.create(
            name="CID Squad" + uuid.uuid4().hex, secret_hash="veryverysecret"
        )

    ctf = await Problem.get_or_none(id=ctf_id)
    if not ctf:
        response.status_code = 404
        return {"msg_code": config.msg_codes["ctf_not_found"]}

    team_id = jwt["team_id"]  # From JWT
    team_container = await Container.get_or_none(team=team_id, problem=ctf_id)
    if team_container:
        db_ports = await team_container.ports.all().values("port")  # Get ports from DB
        ports = [db_port["port"] for db_port in db_ports]  # Create a list out of it
        return {
            "msg_code": config.msg_codes["container_already_running"],
            "ports": ports,
            "ctf_id": ctf_id,
        }

<<<<<<< HEAD
    if (
        await Container.filter(team_id=team_id).count()
        >= config.max_containers_per_team  # noqa: W503
    ):
=======
    if (await Container.filter(team_id=team_id).count() >= config.max_containers_per_team):  # noqa: B950
>>>>>>> 29ae4077
        return {"msg_code": config.msg_codes["container_limit_reached"]}

    # Start a new container
    container_name = f"{team_id}_{ctf_id}_{uuid.uuid4().hex}"
    container_flag = f"{config.flag}{{{uuid.uuid4().hex}}}"

    # Run
    container = await docker_client.containers.run(
        name=container_name,
        config={
            "Image": ctf.image_name,
            # Detach stuff
            "AttachStdin": False,
            "AttachStdout": False,
            "AttachStderr": False,
            "Tty": False,
            "OpenStdin": False,
            **ctf.image_config,
        },
    )

    await (await container.exec(["/bin/bash", "/root/gen_flag", container_flag])).start(
        detach=True
    )

    try:
        db_container = await Container.create(
            docker_id=container.id,
            team_id=team_id,
            problem_id=ctf_id,
            flag=container_flag,
        )

        # Get ports and save them
        ports = []  # List to return back to frontend
        for guest_port in ctf.image_config["PortBindings"]:
            # Docker assigns the port to the IPv4 and IPv6 addresses
            # Since we only require IPv4, we select the zeroth item
            # from the returned list.
            port = int((await container.port(guest_port))[0]["HostPort"])
            ports.append(port)
            await Ports.create(port=port, container=db_container)

    except Exception:
        # Stop the container if failed to make a DB record
        await container.stop()
        await container.delete()

        response.status_code = 500
        return {"msg_code": config.msg_codes["db_error"]}

    return {
        "msg_code": config.msg_codes["container_start"],
        "ports": ports,
        "ctf_id": ctf_id,
    }


@atomic()
@router.post("/stopall")
async def stopall_docker_container(response: Response, jwt: RequireJwt):
    team_id = jwt["team_id"]  # From JWT

    containers = await Container.filter(team_id=team_id).values()

    # We first try to delete the record from the DB
    # Then we stop the container
    try:
        await Container.filter(team_id=team_id).delete()
    except Exception:
        response.status_code = 500
        return {"msg_code": config.msg_codes["db_error"]}

    for db_container in containers:
        container = await docker_client.containers.get(db_container["docker_id"])
        await container.stop()
        await container.delete()

    return {"msg_code": config.msg_codes["containers_team_stop"]}


@atomic()
@router.post("/stop/{ctf_id}")
async def stop_docker_container(ctf_id: int, response: Response, jwt: RequireJwt):
    ctf = await Problem.get_or_none(id=ctf_id)
    if not ctf:
        response.status_code = 404
        return {"msg_code": config.msg_codes["ctf_not_found"]}

    team_id = jwt["team_id"]
    team_container = await Container.get_or_none(team_id=team_id, problem_id=ctf_id)
    if not team_container:
        return {"msg_code": config.msg_codes["container_not_found"]}

    # We first try to delete the record from the DB
    # Then we stop the container
    try:
        await Container.filter(team_id=team_id, problem_id=ctf_id).delete()
    except Exception:
        response.status_code = 500
        return {"msg_code": config.msg_codes["db_error"]}

    container = await docker_client.containers.get(team_container.docker_id)
    await container.stop()
    await container.delete()

    return {"msg_code": config.msg_codes["container_stop"]}<|MERGE_RESOLUTION|>--- conflicted
+++ resolved
@@ -54,14 +54,7 @@
             "ctf_id": ctf_id,
         }
 
-<<<<<<< HEAD
-    if (
-        await Container.filter(team_id=team_id).count()
-        >= config.max_containers_per_team  # noqa: W503
-    ):
-=======
     if (await Container.filter(team_id=team_id).count() >= config.max_containers_per_team):  # noqa: B950
->>>>>>> 29ae4077
         return {"msg_code": config.msg_codes["container_limit_reached"]}
 
     # Start a new container
