import os
import bcrypt
from dataclasses import dataclass
import warnings
from passlib.hash import bcrypt_sha256

"""
Sample messages:
"db_error": "An error occurred, please try again.",
"port_limit_reached": "Server ran out of ports 💀",
"ctf_not_found": "CTF does not exist.",
"container_start": "Container started.",
"container_stop": "Container stopped.",
"containers_team_stop": "All team containers stopped.",
"container_not_found": "You have no running containers for this CTF.",
"container_already_running": "Your team already has a running container for this CTF.",
"container_limit_reached": "Your team already has reached the maximum number"
                           " of containers limit, please stop other unused containers."
"""

msg_codes = {
    "db_error": 0,
    "port_limit_reached": 1,
    "ctf_not_found": 2,
    "container_start": 3,
    "container_stop": 4,
    "containers_team_stop": 5,
    "container_not_found": 6,
    "container_already_running": 7,
    "container_limit_reached": 8,
    "hint_limit_reached": 9,
    "team_not_found": 10,
    "user_not_found": 11,
    "ctf_solved": 12,
    "signup_success": 13,
    "wrong_password": 14,
    "login_success": 15,
    "team_exists": 17,
    "user_added": 18,
    "user_removed": 19,
    "user_already_in_team": 20,
    "user_not_in_team": 21,
    "insufficient_coins": 22,
    "user_or_email_exists": 23,
    "users_not_found": 24,
}

admin_hash_value = os.environ.get("PWNCORE_ADMIN_HASH", bcrypt_sha256.hash('pwncore'))
using_default_admin = os.environ.get("PWNCORE_ADMIN_HASH") is None

@dataclass
class Config:
    development: bool
    msg_codes: dict
    db_url: str
    docker_url: str | None
    flag: str
    max_containers_per_team: int
    jwt_secret: str
    jwt_valid_duration: int
    hint_penalty: int
    max_members_per_team: int
<<<<<<< HEAD
    staticfs_url: str
    staticfs_data_dir: str
    staticfs_jwt_secret: str

=======
    admin_hash: str  
>>>>>>> eafe48fd

config = Config(
    development=False,
    # db_url="sqlite://:memory:",
    db_url=os.environ.get("DATABASE_URL", "sqlite://:memory:"),
    # docker_url=None,  # None for default system docker
    # Or set it to an arbitrary URL for testing without Docker
    docker_url="http://google.com",
    flag="C0D",
    max_containers_per_team=3,
    jwt_secret="mysecret",
    jwt_valid_duration=12,  # In hours
    msg_codes=msg_codes,
    hint_penalty=50,
    max_members_per_team=3,
<<<<<<< HEAD
    staticfs_url="http://localhost:8080",
    staticfs_data_dir=os.environ.get("STATIC_DATA_DIR", "/data"),
    staticfs_jwt_secret="PyMioVKFXHymQd+n7q5geOsT6fSYh3gDVw3GqilW+5U="
)
=======
    admin_hash=admin_hash_value,
)

# Warn in production if env not loaded
if not config.development and using_default_admin:
    warnings.warn("Default admin hash being used in production!", RuntimeWarning)
>>>>>>> eafe48fd
<|MERGE_RESOLUTION|>--- conflicted
+++ resolved
@@ -60,14 +60,10 @@
     jwt_valid_duration: int
     hint_penalty: int
     max_members_per_team: int
-<<<<<<< HEAD
     staticfs_url: str
     staticfs_data_dir: str
     staticfs_jwt_secret: str
-
-=======
     admin_hash: str  
->>>>>>> eafe48fd
 
 config = Config(
     development=False,
@@ -83,16 +79,12 @@
     msg_codes=msg_codes,
     hint_penalty=50,
     max_members_per_team=3,
-<<<<<<< HEAD
     staticfs_url="http://localhost:8080",
     staticfs_data_dir=os.environ.get("STATIC_DATA_DIR", "/data"),
     staticfs_jwt_secret="PyMioVKFXHymQd+n7q5geOsT6fSYh3gDVw3GqilW+5U="
-)
-=======
     admin_hash=admin_hash_value,
 )
 
 # Warn in production if env not loaded
 if not config.development and using_default_admin:
-    warnings.warn("Default admin hash being used in production!", RuntimeWarning)
->>>>>>> eafe48fd
+    warnings.warn("Default admin hash being used in production!", RuntimeWarning)