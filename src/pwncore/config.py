--- conflicted
+++ resolved
@@ -24,18 +24,15 @@
     "container_not_found": 6,
     "container_already_running": 7,
     "container_limit_reached": 8,
-<<<<<<< HEAD
-    "signup_success": 9,
-    "wrong_password": 10,
-    "login_success": 11,
-    "team_not_found": 12,
-    "team_exists": 13,
-=======
     "hint_limit_reached": 9,
     "team_not_found": 10,
     "user_not_found": 11,
     "ctf_solved": 12,
->>>>>>> 29ae4077
+    "signup_success": 13,
+    "wrong_password": 14,
+    "login_success": 15,
+    "team_not_found": 16,
+    "team_exists": 17,
 }
 
 
@@ -57,10 +54,7 @@
     docker_url=None,  # None for default system docker
     flag="C0D",
     max_containers_per_team=3,
-<<<<<<< HEAD
     jwt_secret="mysecret",
     jwt_valid_duration=12,  # In hours
-=======
->>>>>>> 29ae4077
     msg_codes=msg_codes,
 )